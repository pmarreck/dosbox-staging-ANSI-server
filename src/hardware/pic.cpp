--- conflicted
+++ resolved
@@ -199,12 +199,8 @@
 			else pic->special = false;
 			//Check if there are irqs ready to run, as the priority system has possibly been changed.
 			pic->check_for_irq();
-<<<<<<< HEAD
 			LOG(LOG_PIC, LOG_NORMAL)("port %#" PRIxPTR " : special mask %s",
 			                         port, (pic->special) ? "ON" : "OFF");
-=======
-			LOG(LOG_PIC,LOG_NORMAL)("port %" sBitfs(X) " : special mask %s",port,(pic->special)?"ON":"OFF");
->>>>>>> d67fb1db
 		}
 	} else {	// OCW2 issued
 		if (val&0x20) {		// EOI commands
@@ -241,7 +237,6 @@
 		pic->set_imr(val);
 		break;
 	case 1:                        /* icw2          */
-<<<<<<< HEAD
 		LOG(LOG_PIC, LOG_NORMAL)("%d:Base vector %#" PRIxPTR,
 		                         port == 0x21 ? 0 : 1, val);
 		pic->vector_base = val & 0xf8;
@@ -255,16 +250,6 @@
 		                         port == 0x21 ? 0 : 1, val);
 		if (pic->icw_index++ >= pic->icw_words)
 			pic->icw_index = 0;
-=======
-		LOG(LOG_PIC,LOG_NORMAL)("%d:Base vector %" sBitfs(X) ,port==0x21 ? 0 : 1,val);
-		pic->vector_base = val&0xf8;
-		if(pic->icw_index++ >= pic->icw_words) pic->icw_index=0;
-		else if(pic->single) pic->icw_index=3;		/* skip ICW3 in single mode */
-		break;
-	case 2:							/* icw 3 */
-		LOG(LOG_PIC,LOG_NORMAL)("%d:ICW 3 %" sBitfs(X) ,port==0x21 ? 0 : 1,val);
-		if(pic->icw_index++ >= pic->icw_words) pic->icw_index=0;
->>>>>>> d67fb1db
 		break;
 	case 3:							/* icw 4 */
 		/*
@@ -277,32 +262,18 @@
 		*/
 		pic->auto_eoi=(val & 0x2)>0;
 
-<<<<<<< HEAD
 		LOG(LOG_PIC, LOG_NORMAL)("%d:ICW 4 %#" PRIxPTR,
 		                         port == 0x21 ? 0 : 1, val);
 
 		if ((val & 0x01) == 0)
 			E_Exit("PIC:ICW4: %#" PRIxPTR ", 8085 mode not handled", val);
 		if ((val & 0x10) != 0)
-			LOG_MSG("PIC:ICW4: %#" PRIxPTR
-			        ", special fully-nested mode not handled",
+			LOG_MSG("PIC:ICW4: %#" PRIxPTR ", special fully-nested mode not handled",
 			        val);
 
 		if(pic->icw_index++ >= pic->icw_words) pic->icw_index=0;
 		break;
 	default: LOG(LOG_PIC, LOG_NORMAL)("ICW HUH? %#" PRIxPTR, val); break;
-=======
-		LOG(LOG_PIC,LOG_NORMAL)("%d:ICW 4 %" sBitfs(X),port==0x21 ? 0 : 1,val);
-
-		if ((val&0x01)==0) E_Exit("PIC:ICW4: %" sBitfs(x) ", 8085 mode not handled",val);
-		if ((val&0x10)!=0) LOG_MSG("PIC:ICW4: %" sBitfs(x) ", special fully-nested mode not handled",val);
-
-		if(pic->icw_index++ >= pic->icw_words) pic->icw_index=0;
-		break;
-	default:
-		LOG(LOG_PIC,LOG_NORMAL)("ICW HUH? %" sBitfs(X) ,val);
-		break;
->>>>>>> d67fb1db
 	}
 }
 
