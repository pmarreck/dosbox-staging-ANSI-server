/*
 *  Copyright (C) 2002-2020  The DOSBox Team
 *
 *  This program is free software; you can redistribute it and/or modify
 *  it under the terms of the GNU General Public License as published by
 *  the Free Software Foundation; either version 2 of the License, or
 *  (at your option) any later version.
 *
 *  This program is distributed in the hope that it will be useful,
 *  but WITHOUT ANY WARRANTY; without even the implied warranty of
 *  MERCHANTABILITY or FITNESS FOR A PARTICULAR PURPOSE.  See the
 *  GNU General Public License for more details.
 *
 *  You should have received a copy of the GNU General Public License along
 *  with this program; if not, write to the Free Software Foundation, Inc.,
 *  51 Franklin Street, Fifth Floor, Boston, MA 02110-1301, USA.
 */

#include "dosbox.h"

#include <sys/types.h>
#include <assert.h>
#include <cmath>
#include <fstream>
#include <sstream>
#include <stdlib.h>

#include "video.h"
#include "render.h"
#include "setup.h"
#include "control.h"
#include "mapper.h"
#include "cross.h"
#include "hardware.h"
#include "support.h"
#include "shell.h"
#include "vga.h"

#include "render_scalers.h"
#include "render_glsl.h"

Render_t render;
ScalerLineHandler_t RENDER_DrawLine;

static void RENDER_CallBack( GFX_CallBackFunctions_t function );

static void Check_Palette(void) {
	/* Clean up any previous changed palette data */
	if (render.pal.changed) {
		memset(render.pal.modified, 0, sizeof(render.pal.modified));
		render.pal.changed = false;
	}
	if (render.pal.first>render.pal.last) 
		return;
	Bitu i;
	switch (render.scale.outMode) {
	case scalerMode8:
		break;
	case scalerMode15:
	case scalerMode16:
		for (i=render.pal.first;i<=render.pal.last;i++) {
			Bit8u r=render.pal.rgb[i].red;
			Bit8u g=render.pal.rgb[i].green;
			Bit8u b=render.pal.rgb[i].blue;
			Bit16u newPal = GFX_GetRGB(r,g,b);
			if (newPal != render.pal.lut.b16[i]) {
				render.pal.changed = true;
				render.pal.modified[i] = 1;
				render.pal.lut.b16[i] = newPal;
			}
		}
		break;
	case scalerMode32:
	default:
		for (i=render.pal.first;i<=render.pal.last;i++) {
			Bit8u r=render.pal.rgb[i].red;
			Bit8u g=render.pal.rgb[i].green;
			Bit8u b=render.pal.rgb[i].blue;
			Bit32u newPal = GFX_GetRGB(r,g,b);
			if (newPal != render.pal.lut.b32[i]) {
				render.pal.changed = true;
				render.pal.modified[i] = 1;
				render.pal.lut.b32[i] = newPal;
			}
		}
		break;
	}
	/* Setup pal index to startup values */
	render.pal.first=256;
	render.pal.last=0;
}

void RENDER_SetPal(Bit8u entry,Bit8u red,Bit8u green,Bit8u blue) {
	render.pal.rgb[entry].red=red;
	render.pal.rgb[entry].green=green;
	render.pal.rgb[entry].blue=blue;
	if (render.pal.first>entry) render.pal.first=entry;
	if (render.pal.last<entry) render.pal.last=entry;
}

static void RENDER_EmptyLineHandler(const void * src) {
}

static void RENDER_StartLineHandler(const void * s) {
	if (s) {
		const Bitu *src = (Bitu*)s;
		Bitu *cache = (Bitu*)(render.scale.cacheRead);
		for (Bits x=render.src.start;x>0;) {
			if (GCC_UNLIKELY(src[0] != cache[0])) {
				if (!GFX_StartUpdate( render.scale.outWrite, render.scale.outPitch )) {
					RENDER_DrawLine = RENDER_EmptyLineHandler;
					return;
				}
				render.scale.outWrite += render.scale.outPitch * Scaler_ChangedLines[0];
				RENDER_DrawLine = render.scale.lineHandler;
				RENDER_DrawLine( s );
				return;
			}
			x--; src++; cache++;
		}
	}
	render.scale.cacheRead += render.scale.cachePitch;
	Scaler_ChangedLines[0] += Scaler_Aspect[ render.scale.inLine ];
	render.scale.inLine++;
	render.scale.outLine++;
}

static void RENDER_FinishLineHandler(const void * s) {
	if (s) {
		const Bitu *src = (Bitu*)s;
		Bitu *cache = (Bitu*)(render.scale.cacheRead);
		for (Bits x=render.src.start;x>0;) {
			cache[0] = src[0];
			x--; src++; cache++;
		}
	}
	render.scale.cacheRead += render.scale.cachePitch;
}


static void RENDER_ClearCacheHandler(const void * src) {
	Bitu x, width;
	Bit32u *srcLine, *cacheLine;
	srcLine = (Bit32u *)src;
	cacheLine = (Bit32u *)render.scale.cacheRead;
	width = render.scale.cachePitch / 4;
	for (x=0;x<width;x++)
		cacheLine[x] = ~srcLine[x];
	render.scale.lineHandler( src );
}

bool RENDER_StartUpdate(void) {
	if (GCC_UNLIKELY(render.updating))
		return false;
	if (GCC_UNLIKELY(!render.active))
		return false;
	if (GCC_UNLIKELY(render.frameskip.count<render.frameskip.max)) {
		render.frameskip.count++;
		return false;
	}
	render.frameskip.count=0;
	if (render.scale.inMode == scalerMode8) {
		Check_Palette();
	}
	render.scale.inLine = 0;
	render.scale.outLine = 0;
	render.scale.cacheRead = (Bit8u*)&scalerSourceCache;
	render.scale.outWrite = 0;
	render.scale.outPitch = 0;
	Scaler_ChangedLines[0] = 0;
	Scaler_ChangedLineIndex = 0;
	/* Clearing the cache will first process the line to make sure it's never the same */
	if (GCC_UNLIKELY( render.scale.clearCache) ) {
//		LOG_MSG("Clearing cache");
		//Will always have to update the screen with this one anyway, so let's update already
		if (GCC_UNLIKELY(!GFX_StartUpdate( render.scale.outWrite, render.scale.outPitch )))
			return false;
		render.fullFrame = true;
		render.scale.clearCache = false;
		RENDER_DrawLine = RENDER_ClearCacheHandler;
	} else {
		if (render.pal.changed) {
			/* Assume pal changes always do a full screen update anyway */
			if (GCC_UNLIKELY(!GFX_StartUpdate( render.scale.outWrite, render.scale.outPitch )))
				return false;
			RENDER_DrawLine = render.scale.linePalHandler;
			render.fullFrame = true;
		} else {
			RENDER_DrawLine = RENDER_StartLineHandler;
			if (GCC_UNLIKELY(CaptureState & (CAPTURE_IMAGE|CAPTURE_VIDEO))) 
				render.fullFrame = true;
			else
				render.fullFrame = false;
		}
	}
	render.updating = true;
	return true;
}

static void RENDER_Halt( void ) {
	RENDER_DrawLine = RENDER_EmptyLineHandler;
	GFX_EndUpdate( 0 );
	render.updating=false;
	render.active=false;
}

extern Bitu PIC_Ticks;
void RENDER_EndUpdate( bool abort ) {
	if (GCC_UNLIKELY(!render.updating))
		return;
	RENDER_DrawLine = RENDER_EmptyLineHandler;
	if (GCC_UNLIKELY(CaptureState & (CAPTURE_IMAGE|CAPTURE_VIDEO))) {
		Bitu pitch, flags;
		flags = 0;
		if (render.src.dblw != render.src.dblh) {
			if (render.src.dblw) flags|=CAPTURE_FLAG_DBLW;
			if (render.src.dblh) flags|=CAPTURE_FLAG_DBLH;
		}
		float fps = render.src.fps;
		pitch = render.scale.cachePitch;
		if (render.frameskip.max)
			fps /= 1+render.frameskip.max;
		CAPTURE_AddImage( render.src.width, render.src.height, render.src.bpp, pitch,
			flags, fps, (Bit8u *)&scalerSourceCache, (Bit8u*)&render.pal.rgb );
	}
	if ( render.scale.outWrite ) {
		GFX_EndUpdate( abort? NULL : Scaler_ChangedLines );
		render.frameskip.hadSkip[render.frameskip.index] = 0;
	} else {
#if 0
		Bitu total = 0, i;
		render.frameskip.hadSkip[render.frameskip.index] = 1;
		for (i = 0;i<RENDER_SKIP_CACHE;i++) 
			total += render.frameskip.hadSkip[i];
		LOG_MSG( "Skipped frame %d %d", PIC_Ticks, (total * 100) / RENDER_SKIP_CACHE );
#endif
		if (RENDER_GetForceUpdate()) GFX_EndUpdate(0);
	}
	render.frameskip.index = (render.frameskip.index + 1) & (RENDER_SKIP_CACHE - 1);
	render.updating=false;
}

static Bitu MakeAspectTable(Bitu skip,Bitu height,double scaley,Bitu miny) {
	Bitu i;
	double lines=0;
	Bitu linesadded=0;
	for (i=0;i<skip;i++)
		Scaler_Aspect[i] = 0;

	height += skip;
	for (i=skip;i<height;i++) {
		lines += scaley;
		if (lines >= miny) {
			Bitu templines = (Bitu)lines;
			lines -= templines;
			linesadded += templines;
			Scaler_Aspect[i] = templines;
		} else {
			Scaler_Aspect[i] = 0;
		}
	}
	return linesadded;
}


static void RENDER_Reset( void ) {
	Bitu width=render.src.width;
	Bitu height=render.src.height;
	bool dblw=render.src.dblw;
	bool dblh=render.src.dblh;

	double gfx_scalew;
	double gfx_scaleh;
	
	Bitu gfx_flags, xscale, yscale;
	ScalerSimpleBlock_t		*simpleBlock = &ScaleNormal1x;
	ScalerComplexBlock_t	*complexBlock = 0;
	if (render.aspect) {
		if (render.src.ratio>1.0) {
			gfx_scalew = 1;
			gfx_scaleh = render.src.ratio;
		} else {
			gfx_scalew = (1/render.src.ratio);
			gfx_scaleh = 1;
		}
	} else {
		gfx_scalew = 1;
		gfx_scaleh = 1;
	}

	/* Don't do software scaler sizes larger than 4k */
	Bitu maxsize_current_input = SCALER_MAXLINE_WIDTH/width;
	if (render.scale.size > maxsize_current_input) render.scale.size = maxsize_current_input;

	if ((dblh && dblw) || (render.scale.forced && !dblh && !dblw)) {
		/* Initialize always working defaults */
		if (render.scale.size == 2)
			simpleBlock = &ScaleNormal2x;
		else if (render.scale.size == 3)
			simpleBlock = &ScaleNormal3x;
		else
			simpleBlock = &ScaleNormal1x;
		/* Maybe override them */
#if RENDER_USE_ADVANCED_SCALERS>0
		switch (render.scale.op) {
#if RENDER_USE_ADVANCED_SCALERS>2
		case scalerOpAdvInterp:
			if (render.scale.size == 2)
				complexBlock = &ScaleAdvInterp2x;
			else if (render.scale.size == 3)
				complexBlock = &ScaleAdvInterp3x;
			break;
		case scalerOpAdvMame:
			if (render.scale.size == 2)
				complexBlock = &ScaleAdvMame2x;
			else if (render.scale.size == 3)
				complexBlock = &ScaleAdvMame3x;
			break;
		case scalerOpHQ:
			if (render.scale.size == 2)
				complexBlock = &ScaleHQ2x;
			else if (render.scale.size == 3)
				complexBlock = &ScaleHQ3x;
			break;
		case scalerOpSuperSaI:
			if (render.scale.size == 2)
				complexBlock = &ScaleSuper2xSaI;
			break;
		case scalerOpSuperEagle:
			if (render.scale.size == 2)
				complexBlock = &ScaleSuperEagle;
			break;
		case scalerOpSaI:
			if (render.scale.size == 2)
				complexBlock = &Scale2xSaI;
			break;
#endif
		case scalerOpTV:
			if (render.scale.size == 2)
				simpleBlock = &ScaleTV2x;
			else if (render.scale.size == 3)
				simpleBlock = &ScaleTV3x;
			break;
		case scalerOpRGB:
			if (render.scale.size == 2)
				simpleBlock = &ScaleRGB2x;
			else if (render.scale.size == 3)
				simpleBlock = &ScaleRGB3x;
			break;
		case scalerOpScan:
			if (render.scale.size == 2)
				simpleBlock = &ScaleScan2x;
			else if (render.scale.size == 3)
				simpleBlock = &ScaleScan3x;
			break;
		default:
			break;
		}
#endif
	} else if (dblw) {
		simpleBlock = &ScaleNormalDw;
		if (width * simpleBlock->xscale > SCALER_MAXLINE_WIDTH) {
			// This should only happen if you pick really bad values... but might be worth adding selecting a scaler that fits
			simpleBlock = &ScaleNormal1x;
		}
	} else if (dblh) {
		simpleBlock = &ScaleNormalDh;
	} else  {
forcenormal:
		complexBlock = 0;
		simpleBlock = &ScaleNormal1x;
	}
	if (complexBlock) {
#if RENDER_USE_ADVANCED_SCALERS>1
		if ((width >= SCALER_COMPLEXWIDTH - 16) || height >= SCALER_COMPLEXHEIGHT - 16) {
			LOG_MSG("Scaler can't handle this resolution, going back to normal");
			goto forcenormal;
		}
#else
		goto forcenormal;
#endif
		gfx_flags = complexBlock->gfxFlags;
		xscale = complexBlock->xscale;	
		yscale = complexBlock->yscale;
//		LOG_MSG("Scaler:%s",complexBlock->name);
	} else {
		gfx_flags = simpleBlock->gfxFlags;
		xscale = simpleBlock->xscale;	
		yscale = simpleBlock->yscale;
//		LOG_MSG("Scaler:%s",simpleBlock->name);
	}
	switch (render.src.bpp) {
	case 8:
			render.src.start = ( render.src.width * 1) / sizeof(Bitu);
			if (gfx_flags & GFX_CAN_8)
				gfx_flags |= GFX_LOVE_8;
			else
				gfx_flags |= GFX_LOVE_32;
			break;
	case 15:
			render.src.start = ( render.src.width * 2) / sizeof(Bitu);
			gfx_flags |= GFX_LOVE_15;
			gfx_flags = (gfx_flags & ~GFX_CAN_8) | GFX_RGBONLY;
			break;
	case 16:
			render.src.start = ( render.src.width * 2) / sizeof(Bitu);
			gfx_flags |= GFX_LOVE_16;
			gfx_flags = (gfx_flags & ~GFX_CAN_8) | GFX_RGBONLY;
			break;
	case 32:
			render.src.start = ( render.src.width * 4) / sizeof(Bitu);
			gfx_flags |= GFX_LOVE_32;
			gfx_flags = (gfx_flags & ~GFX_CAN_8) | GFX_RGBONLY;
			break;
	}
	gfx_flags=GFX_GetBestMode(gfx_flags);
	if (gfx_flags & GFX_UNITY_SCALE &&
		simpleBlock != NULL &&
		strstr( simpleBlock->name, "Normal" ) == simpleBlock->name ) {
		gfx_scalew  = 1.0;
		gfx_scaleh  = 1.0;
		xscale      = 1  ;
		yscale      = 1  ;
		simpleBlock = &ScaleNormal1x;
	}
	if (!gfx_flags) {
		if (!complexBlock && simpleBlock == &ScaleNormal1x)
			E_Exit("Failed to create a rendering output");
		else
			goto forcenormal;
	}
	width *= xscale;
	Bitu skip = complexBlock ? 1 : 0;
	if (gfx_flags & GFX_SCALING) {
		height = MakeAspectTable(skip, render.src.height, yscale, yscale );
	} else {
		if ((gfx_flags & GFX_CAN_RANDOM) && gfx_scaleh > 1) {
			gfx_scaleh *= yscale;
			height = MakeAspectTable( skip, render.src.height, gfx_scaleh, yscale );
		} else {
			gfx_flags &= ~GFX_CAN_RANDOM;		//Hardware surface when possible
			height = MakeAspectTable( skip, render.src.height, yscale, yscale);
		}
	}

	// Setup the scaler variables

	if (dblh)
		gfx_flags |= GFX_DBL_H;
	if (dblw)
		gfx_flags |= GFX_DBL_W;

#if C_OPENGL
	GFX_SetShader(render.shader_src);
#endif

	// The pixel aspect ratio of the source image, assuming 4:3 screen
	const double real_par = (width / 4.0) / (height / 3.0);
	const double user_par = (render.aspect ? real_par : 1.0);

	gfx_flags = GFX_SetSize(width, height, gfx_flags, gfx_scalew,
	                        gfx_scaleh, &RENDER_CallBack, user_par);

	if (gfx_flags & GFX_CAN_8)
		render.scale.outMode = scalerMode8;
	else if (gfx_flags & GFX_CAN_15)
		render.scale.outMode = scalerMode15;
	else if (gfx_flags & GFX_CAN_16)
		render.scale.outMode = scalerMode16;
	else if (gfx_flags & GFX_CAN_32)
		render.scale.outMode = scalerMode32;
	else
		E_Exit("Failed to create a rendering output");
	ScalerLineBlock_t *lineBlock;
	if (gfx_flags & GFX_HARDWARE) {
#if RENDER_USE_ADVANCED_SCALERS>1
		if (complexBlock) {
			lineBlock = &ScalerCache;
			render.scale.complexHandler = complexBlock->Linear[ render.scale.outMode ];
		} else
#endif
		{
			render.scale.complexHandler = 0;
			lineBlock = &simpleBlock->Linear;
		}
	} else {
#if RENDER_USE_ADVANCED_SCALERS>1
		if (complexBlock) {
			lineBlock = &ScalerCache;
			render.scale.complexHandler = complexBlock->Random[ render.scale.outMode ];
		} else
#endif
		{
			render.scale.complexHandler = 0;
			lineBlock = &simpleBlock->Random;
		}
	}
	switch (render.src.bpp) {
	case 8:
		render.scale.lineHandler = (*lineBlock)[0][render.scale.outMode];
		render.scale.linePalHandler = (*lineBlock)[4][render.scale.outMode];
		render.scale.inMode = scalerMode8;
		render.scale.cachePitch = render.src.width * 1;
		break;
	case 15:
		render.scale.lineHandler = (*lineBlock)[1][render.scale.outMode];
		render.scale.linePalHandler = 0;
		render.scale.inMode = scalerMode15;
		render.scale.cachePitch = render.src.width * 2;
		break;
	case 16:
		render.scale.lineHandler = (*lineBlock)[2][render.scale.outMode];
		render.scale.linePalHandler = 0;
		render.scale.inMode = scalerMode16;
		render.scale.cachePitch = render.src.width * 2;
		break;
	case 32:
		render.scale.lineHandler = (*lineBlock)[3][render.scale.outMode];
		render.scale.linePalHandler = 0;
		render.scale.inMode = scalerMode32;
		render.scale.cachePitch = render.src.width * 4;
		break;
	default:
		E_Exit("RENDER:Wrong source bpp %u", render.src.bpp);
	}
	render.scale.blocks = render.src.width / SCALER_BLOCKSIZE;
	render.scale.lastBlock = render.src.width % SCALER_BLOCKSIZE;
	render.scale.inHeight = render.src.height;
	/* Reset the palette change detection to it's initial value */
	render.pal.first= 0;
	render.pal.last = 255;
	render.pal.changed = false;
	memset(render.pal.modified, 0, sizeof(render.pal.modified));
	//Finish this frame using a copy only handler
	RENDER_DrawLine = RENDER_FinishLineHandler;
	render.scale.outWrite = 0;
	/* Signal the next frame to first reinit the cache */
	render.scale.clearCache = true;
	render.active=true;
}

static void RENDER_CallBack( GFX_CallBackFunctions_t function ) {
	if (function == GFX_CallBackStop) {
		RENDER_Halt( );	
		return;
	} else if (function == GFX_CallBackRedraw) {
		render.scale.clearCache = true;
		return;
	} else if ( function == GFX_CallBackReset) {
		GFX_EndUpdate( 0 );	
		RENDER_Reset();
	} else {
		E_Exit("Unhandled GFX_CallBackReset %d", function );
	}
}

void RENDER_SetSize(Bitu width, Bitu height, unsigned bpp, float fps,
                    double ratio, bool dblw, bool dblh)
{
	RENDER_Halt( );
	if (!width || !height || width > SCALER_MAXWIDTH || height > SCALER_MAXHEIGHT) {
		return;	
	}
	if ( ratio > 1 ) {
		double target = height * ratio + 0.025;
		ratio = target / height;
	} else {
		//This would alter the width of the screen, we don't care about rounding errors here
	}
	render.src.width = width;
	render.src.height = height;
	render.src.bpp = bpp;
	render.src.dblw = dblw;
	render.src.dblh = dblh;
	render.src.fps = fps;
	render.src.ratio = ratio;
	RENDER_Reset( );
}

extern void GFX_SetTitle(Bit32s cycles, int frameskip,bool paused);
static void IncreaseFrameSkip(bool pressed) {
	if (!pressed)
		return;
	if (render.frameskip.max<10) render.frameskip.max++;
	LOG_MSG("Frame Skip at %d",render.frameskip.max);
	GFX_SetTitle(-1,render.frameskip.max,false);
}

static void DecreaseFrameSkip(bool pressed) {
	if (!pressed)
		return;
	if (render.frameskip.max>0) render.frameskip.max--;
	LOG_MSG("Frame Skip at %d",render.frameskip.max);
	GFX_SetTitle(-1,render.frameskip.max,false);
}
/* Disabled as I don't want to waste a keybind for that. Might be used in the future (Qbix)
static void ChangeScaler(bool pressed) {
	if (!pressed)
		return;
	render.scale.op = (scalerOperation)((int)render.scale.op+1);
	if((render.scale.op) >= scalerLast || render.scale.size == 1) {
		render.scale.op = (scalerOperation)0;
		if(++render.scale.size > 3)
			render.scale.size = 1;
	}
	RENDER_CallBack( GFX_CallBackReset );
} */

bool RENDER_GetForceUpdate(void) {
	return render.forceUpdate;
}

void RENDER_SetForceUpdate(bool f) {
	render.forceUpdate = f;
}

#if C_OPENGL
static bool RENDER_GetShader(std::string& shader_path, char *old_src) {
	char* src;
	std::stringstream buf;
	std::ifstream fshader(shader_path.c_str(), std::ios_base::binary);
	if (!fshader.is_open()) fshader.open((shader_path + ".glsl").c_str(), std::ios_base::binary);
	if (fshader.is_open()) {
		buf << fshader.rdbuf();
		fshader.close();
	}
	else if (shader_path == "advinterp2x") buf << advinterp2x_glsl;
	else if (shader_path == "advinterp3x") buf << advinterp3x_glsl;
	else if (shader_path == "advmame2x")   buf << advmame2x_glsl;
	else if (shader_path == "advmame3x")   buf << advmame3x_glsl;
	else if (shader_path == "rgb2x")       buf << rgb2x_glsl;
	else if (shader_path == "rgb3x")       buf << rgb3x_glsl;
	else if (shader_path == "scan2x")      buf << scan2x_glsl;
	else if (shader_path == "scan3x")      buf << scan3x_glsl;
	else if (shader_path == "tv2x")        buf << tv2x_glsl;
	else if (shader_path == "tv3x")        buf << tv3x_glsl;
	else if (shader_path == "sharp")       buf << sharp_glsl;

<<<<<<< HEAD
	std::string s = buf.str();
	if (!s.empty()) {
=======
	if (!buf.str().empty()) {
		std::string s = buf.str() + '\n';
>>>>>>> 41905f4f
		if (first_shell) {
			std::string pre_defs;
			Bitu count = first_shell->GetEnvCount();
			for (Bitu i=0; i < count; i++) {
				std::string env;
				if (!first_shell->GetEnvNum(i, env))
					continue;
				if (env.compare(0, 9, "GLSHADER_")==0) {
					size_t brk = env.find('=');
					if (brk == std::string::npos) continue;
					env[brk] = ' ';
					pre_defs += "#define " + env.substr(9) + '\n';
				}
			}
			if (!pre_defs.empty()) {
				// if "#version" occurs it must be before anything except comments and whitespace
				size_t pos = s.find("#version ");

				if (pos != std::string::npos)
					pos = s.find('\n', pos + 9);

				pos = (pos == std::string::npos) ? 0 : pos + 1;
				s.insert(pos, pre_defs);
			}
		}
		// keep the same buffer if contents aren't different
		if (old_src==NULL || s != old_src) {
			src = strdup(s.c_str());
			if (src==NULL) LOG_MSG("WARNING: Couldn't copy shader source");
		} else src = old_src;
	} else src = NULL;
	render.shader_src = src;
	return src != NULL;
}
#endif

void RENDER_Init(Section * sec) {
	Section_prop * section=static_cast<Section_prop *>(sec);

	//For restarting the renderer.
	static bool running = false;
	bool aspect = render.aspect;
	Bitu scalersize = render.scale.size;
	bool scalerforced = render.scale.forced;
	scalerOperation_t scaleOp = render.scale.op;

	render.pal.first=256;
	render.pal.last=0;
	render.aspect=section->Get_bool("aspect");
	render.frameskip.max=section->Get_int("frameskip");
	render.frameskip.count=0;
	VGA_SetMonoPalette(section->Get_string("monochrome_palette"));
	std::string cline;
	std::string scaler;
	//Check for commandline paramters and parse them through the configclass so they get checked against allowed values
	if (control->cmdline->FindString("-scaler",cline,true)) {
		section->HandleInputline(std::string("scaler=") + cline);
	} else if (control->cmdline->FindString("-forcescaler",cline,true)) {
		section->HandleInputline(std::string("scaler=") + cline + " forced");
	}
	   
	Prop_multival* prop = section->Get_multival("scaler");
	scaler = prop->GetSection()->Get_string("type");
	std::string f = prop->GetSection()->Get_string("force");
	render.scale.forced = false;
	if(f == "forced") render.scale.forced = true;
   
	if (scaler == "none") { render.scale.op = scalerOpNormal;render.scale.size = 1; }
	else if (scaler == "normal2x") { render.scale.op = scalerOpNormal;render.scale.size = 2; }
	else if (scaler == "normal3x") { render.scale.op = scalerOpNormal;render.scale.size = 3; }
#if RENDER_USE_ADVANCED_SCALERS>2
	else if (scaler == "advmame2x") { render.scale.op = scalerOpAdvMame;render.scale.size = 2; }
	else if (scaler == "advmame3x") { render.scale.op = scalerOpAdvMame;render.scale.size = 3; }
	else if (scaler == "advinterp2x") { render.scale.op = scalerOpAdvInterp;render.scale.size = 2; }
	else if (scaler == "advinterp3x") { render.scale.op = scalerOpAdvInterp;render.scale.size = 3; }
	else if (scaler == "hq2x") { render.scale.op = scalerOpHQ;render.scale.size = 2; }
	else if (scaler == "hq3x") { render.scale.op = scalerOpHQ;render.scale.size = 3; }
	else if (scaler == "2xsai") { render.scale.op = scalerOpSaI;render.scale.size = 2; }
	else if (scaler == "super2xsai") { render.scale.op = scalerOpSuperSaI;render.scale.size = 2; }
	else if (scaler == "supereagle") { render.scale.op = scalerOpSuperEagle;render.scale.size = 2; }
#endif
#if RENDER_USE_ADVANCED_SCALERS>0
	else if (scaler == "tv2x") { render.scale.op = scalerOpTV;render.scale.size = 2; }
	else if (scaler == "tv3x") { render.scale.op = scalerOpTV;render.scale.size = 3; }
	else if (scaler == "rgb2x"){ render.scale.op = scalerOpRGB;render.scale.size = 2; }
	else if (scaler == "rgb3x"){ render.scale.op = scalerOpRGB;render.scale.size = 3; }
	else if (scaler == "scan2x"){ render.scale.op = scalerOpScan;render.scale.size = 2; }
	else if (scaler == "scan3x"){ render.scale.op = scalerOpScan;render.scale.size = 3; }
#endif

#if C_OPENGL
	char* shader_src = render.shader_src;
	Prop_path *sh = section->Get_path("glshader");
	f = (std::string)sh->GetValue();
	if (f.empty() || f=="none") render.shader_src = NULL;
	else if (!RENDER_GetShader(sh->realpath,shader_src)) {
		std::string path;
		Cross::GetPlatformConfigDir(path);
		path = path + "glshaders" + CROSS_FILESPLIT + f;
		if (!RENDER_GetShader(path,shader_src) && (sh->realpath==f || !RENDER_GetShader(f,shader_src))) {
			sh->SetValue("none");
			LOG_MSG("Shader file \"%s\" not found", f.c_str());
		}
	}
	if (shader_src!=render.shader_src) free(shader_src);
#endif

	//If something changed that needs a ReInit
	// Only ReInit when there is a src.bpp (fixes crashes on startup and directly changing the scaler without a screen specified yet)
	if(running && render.src.bpp && ((render.aspect != aspect) || (render.scale.op != scaleOp) || 
				  (render.scale.size != scalersize) || (render.scale.forced != scalerforced) ||
#if C_OPENGL
				  (render.shader_src != shader_src) ||
#endif
				   render.scale.forced))
		RENDER_CallBack( GFX_CallBackReset );

	if(!running) render.updating=true;
	running = true;

	MAPPER_AddHandler(DecreaseFrameSkip,MK_f7,MMOD1,"decfskip","Dec Fskip");
	MAPPER_AddHandler(IncreaseFrameSkip,MK_f8,MMOD1,"incfskip","Inc Fskip");
	GFX_SetTitle(-1,render.frameskip.max,false);
}
<|MERGE_RESOLUTION|>--- conflicted
+++ resolved
@@ -636,13 +636,8 @@
 	else if (shader_path == "tv3x")        buf << tv3x_glsl;
 	else if (shader_path == "sharp")       buf << sharp_glsl;
 
-<<<<<<< HEAD
-	std::string s = buf.str();
-	if (!s.empty()) {
-=======
 	if (!buf.str().empty()) {
 		std::string s = buf.str() + '\n';
->>>>>>> 41905f4f
 		if (first_shell) {
 			std::string pre_defs;
 			Bitu count = first_shell->GetEnvCount();
